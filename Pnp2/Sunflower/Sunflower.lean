--- conflicted
+++ resolved
@@ -34,7 +34,6 @@
 def HasSunflower (𝓢 : Finset (Finset α)) (w p : ℕ) : Prop :=
   ∃ 𝓣 ⊆ 𝓢, ∃ core, IsSunflower (α := α) p 𝓣 core ∧ ∀ A ∈ 𝓣, A.card = w
 
-<<<<<<< HEAD
 /-! ### Slices and erase-by-element infrastructure -/
 
 /-- `slice 𝓢 x` is the subfamily of sets from `𝓢` that contain `x`. -/
@@ -199,11 +198,6 @@
   · intro A hA B hB hAB; exact pairwise_lift hA hB hAB
 
 /-! ### Two petals: explicit proof -/
-
-=======
-/-! ### Two petals: explicit proof -/
-
->>>>>>> a5acddb6
 /-- For two petals the sunflower lemma becomes completely elementary: any
 family containing at least two sets already forms a `2`-sunflower.  We
 record this special case with a direct proof so that small instances do
