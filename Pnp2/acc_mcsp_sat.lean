-- acc_mcsp_sat.lean
-- ==================
--
-- Outline of the meet-in-the-middle SAT algorithm for `ACC⁰ ∘ MCSP`.
-- This module sketches how a rectangle cover from the
-- Family Collision–Entropy Lemma (Lemma B) can yield a
-- subexponential SAT algorithm for `ACC⁰ ∘ MCSP`.
-- Many statements were previously placeholders; several of the
-- helper lemmas are now fully proven, while the remaining parts
-- still serve as a blueprint for future development.

import Pnp2.BoolFunc
import Pnp2.canonical_circuit
import Mathlib.Data.MvPolynomial
import Mathlib.Data.ZMod.Basic

open Classical

namespace ACCSAT

-- Placeholder type for polynomials over `𝔽₂` in `n` variables.
-- In a finished development this would be replaced by the
-- actual `Polynomial` type from `Mathlib` instantiated with
-- the finite field `𝔽₂`.
/-- Polynomials in `n` variables over `𝔽₂`. -/
abbrev Polynomial (n : ℕ) := MvPolynomial (Fin n) (ZMod 2)

/-- Razborov–Smolensky: every `ACC⁰` circuit can be expressed as a
    low-degree polynomial over `𝔽₂`.  The bound on the degree is
    schematic and stated in big‑O form. -/
lemma acc_circuit_poly {n d : ℕ} (C : Boolcube.Circuit n)
    (hdepth : True := by trivial) :
    ∃ P : Polynomial n, True := by
  -- A real proof would translate `C` into a polynomial and
  -- bound the degree.  We merely return the zero polynomial.
  refine ⟨0, ?_⟩
  trivial

/-- Split an `N`‑bit vector into `k` left bits and `ℓ` right bits
    (`N = k + ℓ`).  The helper functions merely project the
    appropriate coordinates. -/
def leftBits (N k ℓ : ℕ) (h : N = k + ℓ)
    (x : Fin N → Bool) : Fin k → Bool :=
  fun i => x (Fin.castAdd ℓ i)

def rightBits (N k ℓ : ℕ) (h : N = k + ℓ)
    (x : Fin N → Bool) : Fin ℓ → Bool := by
  subst h
  have hcomm : ℓ + k = k + ℓ := Nat.add_comm _ _
  exact fun j => x (Fin.cast hcomm (j.addNat k))

/-- Merge a left and a right bit vector into a single vector of length
    `k + ℓ`.  The result places the `k` left bits first followed by the
    `ℓ` right bits. -/
def mergeBits (k ℓ : ℕ) (xL : Fin k → Bool) (xR : Fin ℓ → Bool) :
    Fin (k + ℓ) → Bool :=
  fun i =>
    if h : (i : ℕ) < k then
      xL ⟨i, h⟩
    else
      let hle : k ≤ (i : ℕ) := le_of_not_lt h
      let hlt : (i : ℕ) - k < ℓ := by
        have hi : (i : ℕ) < k + ℓ := i.is_lt
        have hi' : k + ((i : ℕ) - k) < k + ℓ := by
          simpa [Nat.add_sub_of_le hle] using hi
        exact Nat.lt_of_add_lt_add_left hi'
      xR ⟨(i : ℕ) - k, hlt⟩

/-- Taking the left half of a merged vector recovers the original left
    component. -/
lemma leftBits_mergeBits {k ℓ : ℕ} (xL : Fin k → Bool) (xR : Fin ℓ → Bool) :
    leftBits (N := k + ℓ) k ℓ rfl (mergeBits k ℓ xL xR) = xL := by
  funext i
  dsimp [leftBits, mergeBits]
  have hi : ((Fin.castAdd ℓ i : Fin (k + ℓ)) : ℕ) < k := by
    simpa using i.is_lt
  simp [hi]

/-- Taking the right half of a merged vector recovers the original right
    component. -/
lemma rightBits_mergeBits {k ℓ : ℕ} (xL : Fin k → Bool) (xR : Fin ℓ → Bool) :
    rightBits (N := k + ℓ) k ℓ rfl (mergeBits k ℓ xL xR) = xR := by
  funext j
  dsimp [rightBits, mergeBits]
  have hnot : ¬((Fin.cast (Nat.add_comm ℓ k) (j.addNat k) : Fin (k + ℓ)) : ℕ) < k :=
    by
      -- The value of `j.addNat k` is `j + k`, hence not `< k`.
      simpa using not_lt_of_ge (Nat.le_add_left k j)
  have hsub :
      ((Fin.cast (Nat.add_comm ℓ k) (j.addNat k) : Fin (k + ℓ)) : ℕ) - k = j := by
    -- Casting does not change the underlying value.
    simp [Fin.addNat]
  have hlt :
      ((Fin.cast (Nat.add_comm ℓ k) (j.addNat k) : Fin (k + ℓ)) : ℕ) - k < ℓ := by
    -- Bounds follow from the definition of `addNat`.
    simpa [hsub] using j.is_lt
  simp [hnot, hsub, hlt]

/-! Merging the results of `leftBits` and `rightBits` reconstructs the
original vector.  This lemma complements `leftBits_mergeBits` and
`rightBits_mergeBits` and will be useful for sanity checks. -/
lemma mergeBits_left_right {k ℓ : ℕ} (x : Fin (k + ℓ) → Bool) :
    mergeBits k ℓ
      (leftBits (N := k + ℓ) k ℓ rfl x)
      (rightBits (N := k + ℓ) k ℓ rfl x) = x := by
  funext i
  dsimp [mergeBits, leftBits, rightBits]
  by_cases h : (i : ℕ) < k
  · have hcast : Fin.castAdd ℓ ⟨i, h⟩ = i := by
      ext; simp
    simp [h, hcast]
  · have hle : k ≤ (i : ℕ) := le_of_not_lt h
    have hlt : (i : ℕ) - k < ℓ := by
      have hi : (i : ℕ) < k + ℓ := i.is_lt
      have hi' : k + ((i : ℕ) - k) < k + ℓ := by
        simpa [Nat.add_sub_of_le hle] using hi
      exact Nat.lt_of_add_lt_add_left hi'
    have hcast :
        (Fin.cast (Nat.add_comm ℓ k)
          (Fin.addNat ⟨(i : ℕ) - k, hlt⟩ k) : Fin (k + ℓ)) = i := by
      ext; simp [Fin.addNat, Nat.sub_add_cancel hle]
    simp [h, hcast, hle]


/-! ## SAT search via rectangle covers

`satSearchList` iterates over a list of subcubes and evaluates a Boolean
function on the canonical `sample` point of each cube.  If any evaluation
returns `true`, that witness is returned.  The wrapper `satSearch` applies
this procedure to a `Finset` of rectangles.  When the rectangles form a
monochromatic cover, this realises the shortened brute‑force SAT search
from the project overview. -/

open Boolcube

def satSearchList {n : ℕ} (f : BoolFun n) :
    List (Subcube n) → Option (Point n)
  | [] => none
  | R :: Rs =>
      if f (Subcube.sample R) then
        some (Subcube.sample R)
      else
        satSearchList Rs

/-- Search for a satisfying assignment using a rectangular cover.  The
    cubes are examined in an arbitrary order until a `true` evaluation is
    found.  Returns `none` if no sampled point satisfies `f`. -/
def satSearch {n : ℕ} (f : BoolFun n) (cover : Finset (Subcube n)) :
    Option (Point n) :=
  satSearchList f cover.toList

/-!
`satSearchList` simply scans the list of rectangles and returns the sample
point of the first cube whose colour under `f` is `true`.  The following
lemmas record the basic correctness properties used by `SATViaCover`.
-/

lemma satSearchList_sound {n : ℕ} {f : BoolFun n} {Rs : List (Subcube n)}
    {x : Point n} (hx : satSearchList f Rs = some x) :
    f x = true := by
  induction Rs with
  | nil =>
      -- The empty list cannot yield a witness.
      cases hx
  | cons R Rs ih =>
      dsimp [satSearchList] at hx
      by_cases hR : f (Subcube.sample R)
      · simp [hR] at hx; cases hx; simpa
      · simp [hR] at hx; exact ih hx

lemma satSearchList_exists_of_mem {n : ℕ} {f : BoolFun n}
    (Rs : List (Subcube n)) (R : Subcube n)
    (hmem : R ∈ Rs) (htrue : f (Subcube.sample R) = true) :
    ∃ x, satSearchList f Rs = some x := by
  induction Rs with
  | nil => cases hmem
  | cons R' Rs ih =>
      dsimp [satSearchList] at hmem
      by_cases h : f (Subcube.sample R') = true
      · -- The head cube already satisfies the predicate.
        exact ⟨Subcube.sample R', by simp [satSearchList, h]⟩
      · -- Continue searching in the tail.
        cases hmem with
        | head =>
            -- Contradiction with `htrue` since `R = R'`.
<<<<<<< HEAD
            cases htrue; simp [h] at htrue
=======
            exact absurd htrue h
>>>>>>> e72d8e07
        | tail hmem' =>
            obtain ⟨x, hx⟩ := ih hmem'
            exact ⟨x, by simp [satSearchList, h, hx]⟩

lemma satSearch_sound {n : ℕ} {f : BoolFun n}
    {cover : Finset (Subcube n)} {x : Point n}
    (hx : satSearch f cover = some x) : f x = true := by
  unfold satSearch at hx
  exact satSearchList_sound hx

lemma satSearch_complete {n : ℕ} {f : BoolFun n}
    (cover : Finset (Subcube n))
    (hmono : ∀ R ∈ cover, Subcube.monochromaticFor R f)
    (hcov : ∀ x, f x = true → ∃ R ∈ cover, x ∈ₛ R)
    (hx : ∃ x, f x = true) :
    ∃ x, satSearch f cover = some x ∧ f x = true := by
  classical
  rcases hx with ⟨x, hxtrue⟩
  obtain ⟨R, hR, hxR⟩ := hcov x hxtrue
  have htrue : f (Subcube.sample R) = true := by
    rcases hmono R hR with ⟨b, hb⟩
    have hb' : b = true := by
      have := hb x hxR
      simpa [hxtrue] using this
    have hxmem : Subcube.sample R ∈ₛ R := Subcube.sample_mem R
    have := hb (Subcube.sample R) hxmem
    simpa [hb'] using this
  have hmem := (List.mem_toList).2 hR
  obtain ⟨y, hy⟩ := satSearchList_exists_of_mem cover.toList R hmem htrue
  refine ⟨y, ?_, satSearchList_sound hy⟩
  simpa [satSearch] using hy



/-- Schematic definition of the meet‑in‑the‑middle SAT algorithm using
    a rectangular cover of the MCSP truth tables.  The algorithm loops
    over the rectangles and tests the circuit on each sample point.
    As soon as a `true` evaluation is found the search terminates. -/
noncomputable
def SATViaCover {N : ℕ}
    (Φ : Boolcube.Circuit N)
    (cover : Finset (Subcube N)) : Bool :=
  match satSearch (fun x => Circuit.eval Φ x) cover with
  | some _ => true
  | none   => false

lemma SATViaCover_correct {N : ℕ} (Φ : Boolcube.Circuit N)
    (cover : Finset (Subcube N))
    (hmono : ∀ R ∈ cover, Subcube.monochromaticFor R (Circuit.eval Φ))
    (hcov : ∀ x, Circuit.eval Φ x = true → ∃ R ∈ cover, x ∈ₛ R) :
    SATViaCover Φ cover = true ↔ ∃ x, Circuit.eval Φ x = true := by
  classical
  constructor
  · intro h
    unfold SATViaCover at h
    cases hx : satSearch (fun x => Circuit.eval Φ x) cover with
    | none =>
        simp [hx] at h
    | some x =>
        have hxtrue : (fun x => Circuit.eval Φ x) x = true :=
          satSearch_sound (f := fun x => Circuit.eval Φ x) (cover := cover) hx
        simp [hx] at h
        exact ⟨x, hxtrue⟩
  · intro hx
    obtain ⟨x, hxtrue⟩ := hx
    rcases satSearch_complete (cover := cover) (f := fun x => Circuit.eval Φ x)
        hmono hcov ⟨x, hxtrue⟩ with ⟨y, hy, _⟩
    unfold SATViaCover
    have := satSearch_sound (f := fun x => Circuit.eval Φ x) (cover := cover) hy
    simp [hy]

def SATViaCover_time {N : ℕ} (cover : Finset (Subcube N)) : ℕ :=
  cover.card

lemma SATViaCover_time_bound {N : ℕ} (cover : Finset (Subcube N)) :
    SATViaCover_time (cover := cover) ≤ cover.card := by
  rfl
<<<<<<< HEAD

=======
>>>>>>> e72d8e07

/-!  A minimal reduction lemma showing how a hypothetical rectangular
cover could solve SAT for `ACC⁰ ∘ MCSP`.  The statement simply returns
an empty cover as a placeholder.  The legacy development included this
lemma; we port it here so that downstream files no longer depend on the
old namespace. -/
lemma sat_reduction {N : ℕ} (Φ : Boolcube.Circuit N)
    (hn : N ≥ Bound.n₀ 0) :
    ∃ cover : Finset (Subcube N),
      (∀ R ∈ cover, Subcube.monochromaticFor R (Circuit.eval Φ)) ∧
      (∀ x, Circuit.eval Φ x = true → ∃ R ∈ cover, x ∈ₛ R) ∧
      cover.card ≤ Nat.pow 2 (N / 100) := by
  classical
  let F : Boolcube.Family N := {fun x => Circuit.eval Φ x}
  have hcard : F.card = 1 := by simp [F]
  have hH : Entropy.H₂ F ≤ (0 : ℝ) := by simpa [Entropy.H₂_card_one, hcard]
  obtain ⟨cover, hmono, hcov, hbound⟩ :=
    Bound.family_collision_entropy_lemma (F := F) (h := 0) (hH := hH) (hn := hn)
  refine ⟨cover, ?_, ?_, hbound⟩
  · intro R hR
    rcases hmono R hR with ⟨b, hb⟩
    refine ⟨b, ?_⟩
    intro x hx
    have hf : (fun x => Circuit.eval Φ x) ∈ F := by simp [F]
    simpa [F] using hb (fun x => Circuit.eval Φ x) hf hx
  · intro x hx
    have hf : (fun x => Circuit.eval Φ x) ∈ F := by simp [F]
    rcases hcov (fun x => Circuit.eval Φ x) hf x hx with ⟨R, hR, hxR⟩
    exact ⟨R, hR, hxR⟩

end ACCSAT
<|MERGE_RESOLUTION|>--- conflicted
+++ resolved
@@ -183,11 +183,7 @@
         cases hmem with
         | head =>
             -- Contradiction with `htrue` since `R = R'`.
-<<<<<<< HEAD
-            cases htrue; simp [h] at htrue
-=======
             exact absurd htrue h
->>>>>>> e72d8e07
         | tail hmem' =>
             obtain ⟨x, hx⟩ := ih hmem'
             exact ⟨x, by simp [satSearchList, h, hx]⟩
@@ -265,10 +261,6 @@
 lemma SATViaCover_time_bound {N : ℕ} (cover : Finset (Subcube N)) :
     SATViaCover_time (cover := cover) ≤ cover.card := by
   rfl
-<<<<<<< HEAD
-
-=======
->>>>>>> e72d8e07
 
 /-!  A minimal reduction lemma showing how a hypothetical rectangular
 cover could solve SAT for `ACC⁰ ∘ MCSP`.  The statement simply returns
