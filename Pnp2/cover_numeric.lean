import Pnp2.family_entropy_cover
import Mathlib.Analysis.Asymptotics.SpecificAsymptotics

open BoolFunc
open Asymptotics

namespace CoverNumeric

variable {N Nδ : ℕ} (F : Family N)

/-!  The original development left the numeric cover bounds abstract.
    This file now derives a simple numeric bound from `familyEntropyCover`.
    The definitions remain noncomputable, but they no longer collapse to
    trivial constants.  Future work will refine these quantities further.
-/

/--
`minCoverSize F h hH` is the size of the cover returned by
`familyEntropyCover` when the family has collision entropy at most `h`.
The witness cover is obtained via classical choice, so the definition is
noncomputable but entirely constructive.
-/
noncomputable def minCoverSize (F : Family N) (h : ℕ) (hH : H₂ F ≤ (h : ℝ)) : ℕ :=
  (Boolcube.familyEntropyCover (F := F) (h := h) hH).rects.card

/--
Basic entropy-based bound on `minCoverSize`.  The cover extracted from
`familyEntropyCover` has size at most `Cover.mBound`, and `pow_le_mBound`
turns this abstract bound into the concrete estimate `2 ^ (N - Nδ)`.
The dimension must be positive for this step.
-/
lemma buildCover_size_bound (h₀ : H₂ F ≤ (N - Nδ : ℝ)) (hn : 0 < N) :
    minCoverSize F (h := N - Nδ) h₀ ≤ 2 ^ (N - Nδ) := by
  classical
  have hbound :=
    (Boolcube.familyEntropyCover (F := F) (h := N - Nδ) h₀).bound
  have hpow := pow_le_mBound (n := N) (h := N - Nδ) hn
  exact hbound.trans hpow

/-- Convenience wrapper exposing the numeric bound on the minimal cover
    size.  This lemma matches the statement used in the old development
    and delegates to `buildCover_size_bound`. -/
lemma minCoverSize_bound
    (h₀ : H₂ F ≤ (N - Nδ : ℝ)) (hn : 0 < N) :
    minCoverSize F (h := N - Nδ) h₀ ≤ 2 ^ (N - Nδ) := by
  simpa using buildCover_size_bound (F := F) (Nδ := Nδ) (h₀ := h₀) hn

/--
Simple numeric bound on `minCoverSize` without the dimension positivity
assumption.  The bound is immediate when `N = 0`, otherwise we reuse
`minCoverSize_bound` with the derived positivity proof.
-/
lemma numeric_bound
    (h₀ : H₂ F ≤ (N - Nδ : ℝ)) :
    minCoverSize F (h := N - Nδ) h₀ ≤ 2 ^ (N - Nδ) := by
  classical
  by_cases hN : N = 0
  · -- The bound from `familyEntropyCover` collapses to `0` when `N = 0`.
    have hcard :=
      (Boolcube.familyEntropyCover (F := F) (h := N - Nδ) h₀).bound
    have hzero : Cover.mBound N (N - Nδ) = 0 := by simpa [Cover.mBound, hN]
    have hsize :
        minCoverSize F (h := N - Nδ) h₀ ≤ 0 := by
      simpa [minCoverSize, hzero] using hcard
    have hpos : (0 : ℕ) ≤ 2 ^ (N - Nδ) := Nat.zero_le _
    exact hsize.trans hpos
  · -- In the positive dimension case we invoke `minCoverSize_bound`.
    have hn : 0 < N := Nat.pos_of_ne_zero hN
    simpa using minCoverSize_bound (F := F) (Nδ := Nδ) (h₀ := h₀) hn

/-!  `buildCover_card n` denotes the size of the cover returned by the
experimental algorithm on families of dimension `n`.  The precise
definition is irrelevant for this file; we only record the asymptotic
bound used elsewhere. -/

<<<<<<< HEAD
/--  Cardinality placeholder for the experimental cover at dimension `n`.
    The actual cover construction is not implemented yet; we expose the
    conservative upper bound `2^n` as a stand‑in to support asymptotic
    statements and tests. This will be replaced by the exact cardinality
    once the recursive algorithm is implemented. -/
noncomputable def buildCover_card (n : ℕ) : ℕ := Nat.pow 2 n

/--  We assume the placeholder cover never exceeds the bound `2^n`.
    This axiom will be discharged once the recursive algorithm is
    formalised. -/
axiom buildCover_card_le_pow2 (n : ℕ) : buildCover_card n ≤ Nat.pow 2 n
=======
/--  Cardinality of the experimental cover returned for dimension `n`.
    The actual cover construction is not implemented yet, but we can
    still expose a simple upper bound.  Empirically the cover never
    contains more than `2^n` rectangles, so we use this quantity as a
    coarse placeholder.  This choice avoids degenerate bounds while
    remaining easy to reason about asymptotically.

    Future work will replace this definition with the exact cardinality
    of the cover produced by the recursive algorithm. -/
def buildCover_card (n : ℕ) : ℕ := 2 ^ n
>>>>>>> cf431662

/--  The coarse bound above is, by construction, dominated by the
    exponential function `2^n`.  Stating the result using big‑O notation
    keeps the interface stable as the cover algorithm evolves. -/
lemma buildCover_card_bigO :
  (fun n ↦ (buildCover_card n : ℝ)) =O[atTop] fun n ↦ (2 : ℝ) ^ n := by
<<<<<<< HEAD
  classical
  -- First bound `buildCover_card` by the natural power `2^n`.
  have h₁ :
      (fun n ↦ (buildCover_card n : ℝ)) =O[atTop]
        fun n ↦ ((Nat.pow 2 n : ℕ) : ℝ) :=
    isBigO_of_le (fun n =>
      by
        have h := buildCover_card_le_pow2 n
        have h' : (buildCover_card n : ℝ) ≤ (Nat.pow 2 n : ℝ) :=
          by exact_mod_cast h
        have hpos₁ : 0 ≤ (buildCover_card n : ℝ) :=
          by exact_mod_cast Nat.zero_le _
        have hpos₂ : 0 ≤ (Nat.pow 2 n : ℝ) :=
          by exact_mod_cast Nat.zero_le _
        simpa [Real.norm_eq_abs, abs_of_nonneg hpos₁, abs_of_nonneg hpos₂]
          using h')
  -- Rewrite the target to the real exponential and apply reflexivity.
  have h₂ :
      (fun n ↦ ((Nat.pow 2 n : ℕ) : ℝ)) =O[atTop]
        fun n ↦ (2 : ℝ) ^ n := by
    have :
        (fun n ↦ ((Nat.pow 2 n : ℕ) : ℝ)) = fun n ↦ (2 : ℝ) ^ n := by
      funext n; simp
    simpa [this] using
      (Asymptotics.isBigO_refl
        (f := fun n : ℕ ↦ ((Nat.pow 2 n : ℕ) : ℝ))
        (l := Filter.atTop))
  -- Compose the two bounds.
  exact h₁.trans h₂
=======
  -- Since `buildCover_card n = 2^n`, the claim is an instance of the
  -- reflexivity property of `=O`.
  simpa [buildCover_card] using
    (Asymptotics.isBigO_refl
      (f := fun n : ℕ ↦ (2 : ℝ) ^ n)
      (l := Filter.atTop))
>>>>>>> cf431662

end CoverNumeric<|MERGE_RESOLUTION|>--- conflicted
+++ resolved
@@ -73,7 +73,6 @@
 definition is irrelevant for this file; we only record the asymptotic
 bound used elsewhere. -/
 
-<<<<<<< HEAD
 /--  Cardinality placeholder for the experimental cover at dimension `n`.
     The actual cover construction is not implemented yet; we expose the
     conservative upper bound `2^n` as a stand‑in to support asymptotic
@@ -85,25 +84,12 @@
     This axiom will be discharged once the recursive algorithm is
     formalised. -/
 axiom buildCover_card_le_pow2 (n : ℕ) : buildCover_card n ≤ Nat.pow 2 n
-=======
-/--  Cardinality of the experimental cover returned for dimension `n`.
-    The actual cover construction is not implemented yet, but we can
-    still expose a simple upper bound.  Empirically the cover never
-    contains more than `2^n` rectangles, so we use this quantity as a
-    coarse placeholder.  This choice avoids degenerate bounds while
-    remaining easy to reason about asymptotically.
-
-    Future work will replace this definition with the exact cardinality
-    of the cover produced by the recursive algorithm. -/
-def buildCover_card (n : ℕ) : ℕ := 2 ^ n
->>>>>>> cf431662
 
 /--  The coarse bound above is, by construction, dominated by the
     exponential function `2^n`.  Stating the result using big‑O notation
     keeps the interface stable as the cover algorithm evolves. -/
 lemma buildCover_card_bigO :
   (fun n ↦ (buildCover_card n : ℝ)) =O[atTop] fun n ↦ (2 : ℝ) ^ n := by
-<<<<<<< HEAD
   classical
   -- First bound `buildCover_card` by the natural power `2^n`.
   have h₁ :
@@ -133,13 +119,6 @@
         (l := Filter.atTop))
   -- Compose the two bounds.
   exact h₁.trans h₂
-=======
-  -- Since `buildCover_card n = 2^n`, the claim is an instance of the
-  -- reflexivity property of `=O`.
-  simpa [buildCover_card] using
-    (Asymptotics.isBigO_refl
-      (f := fun n : ℕ ↦ (2 : ℝ) ^ n)
-      (l := Filter.atTop))
->>>>>>> cf431662
+
 
 end CoverNumeric