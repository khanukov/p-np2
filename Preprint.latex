--- conflicted
+++ resolved
@@ -168,7 +168,6 @@
 analytic information supplied by switching lemmas. The core statement works for an abstract
 shrinkage certificate.
 
-<<<<<<< HEAD
 \begin{theoremA}[Switching--Atlas Lemma (SAL core)]\label{thm:SALcore}
 Let $S$ be a shrinkage certificate for a family $F$ on $n$ variables with partial decision tree
 depth $t$ and approximation error $\varepsilon$. Then the atlas obtained by listing the leaves of
@@ -178,18 +177,6 @@
 with the dictionary and selector bounds provided by \texttt{scenarioFromShrinkage\_k\_le\_pow} and 
 \texttt{scenarioFromShrinkage\_dictLen\_le\_pow} in \texttt{LowerBounds/LB\_Formulas.lean:917--1030}.}
 \end{theoremA}
-=======
-\begin{theorem}[SAL core]\label{thm:SAL}
-Let $S$ be a shrinkage certificate for a family $F$ on $n$ variables, with partial decision tree
-depth $t$ and approximation error $\varepsilon$. Then the atlas obtained by listing the leaves of
-$S$'s tree and reusing the shrinkage predictions \emph{works for}~$F$; moreover the dictionary size
-and the selector budget produced by the Lean scenario satisfy $k,\,|\mathcal{A}| \le 2^{t}$ and the
-error parameter remains $\varepsilon$.\footnote{Formally this is the combination of
-\texttt{SAL\_from\_Shrinkage} and the leaf-count bounds in
-\texttt{scenarioFromShrinkage\_k\_le\_pow} and
-\texttt{scenarioFromShrinkage\_dictLen\_le\_pow}.}
-\end{theorem}
->>>>>>> d0d3166d
 
 \begin{proof}[Proof idea]
 The Lean proof treats a shrinkage certificate as a \emph{common} partial decision tree whose leaves
@@ -199,7 +186,6 @@
 \end{proof}
 
 \paragraph{Instantiation for $\AC^0$ and locality.} Interfaces in
-<<<<<<< HEAD
 \texttt{ThirdPartyFacts/Facts\_Switching.lean:236--304} and \texttt{Core/ShrinkageAC0.lean} package external
 switching results into shrinkage witnesses with explicit bounds on depth, selector budget, and error.
 For depth-$d$, size-$M$ $\AC^0$ formulas the axiom \texttt{shrinkage\_for\_AC0} provides a certificate with
@@ -235,25 +221,7 @@
 variant lives in \texttt{LowerBounds/LB\_LocalCircuits.lean:178--256}.\footnote{The explicit
 capacity inequality itself is \texttt{family\_card\_le\_capacity} in \texttt{LowerBounds/LB\_Formulas.lean:107--210}.}
 \end{proof}
-=======
-\texttt{ThirdPartyFacts/Facts\_Switching.lean} and \texttt{Core/ShrinkageAC0.lean} package external
-switching results into shrinkage witnesses with explicit bounds on depth, selector budget and error.
-Instantiating Theorem~\ref{thm:SAL} with these witnesses produces a bounded-atlas scenario whose
-parameters obey
-\begin{equation*}
-  k,\;|\mathcal{A}| \le 2^{\bigl(\log_2(M+2)\bigr)^{d+1}},\qquad
-  0 \le \varepsilon \le \frac{1}{n+2}
-\end{equation*}
-for $\AC^0$ formulas of depth~$d$ and size~$M$, and analogous bounds in the local-circuit
-setting.\footnote{See, e.g., \texttt{scenarioFromAC0\_completeBounds} and
-\texttt{exists\_boundedAtlas\_from\_AC0}.}
-
-\paragraph{Lean status.} The SAL core (Theorem~\ref{thm:SAL}) is proved entirely within Lean without
-additional assumptions. The interfaces to $\AC^0$ and locality currently rely on the external
-axioms \texttt{partial\_shrinkage\_for\_AC0}, \texttt{partial\_shrinkage\_with\_oracles}, and
-\texttt{shrinkage\_for\_localCircuit}, which encapsulate the classical multi-switching lemmas needed
-for Step~A.
->>>>>>> d0d3166d
+
 
 \section{Step B: Covering--Power (Capacity) bound}
 \label{sec:capacity}
@@ -273,7 +241,6 @@
 upper-bounds the size of every $\varepsilon$-approximation class supported by a dictionary of
 length~$D$ with union budget~$k$.
 
-<<<<<<< HEAD
 \begin{theoremB}[Covering--Power / Capacity]\label{thm:capacity}
 Let $\mathcal{A}$ be an atlas on $n$ variables with dictionary length $D$, selector budget $k$, and
 error tolerance $\varepsilon \le \tfrac{1}{2}$. If a family $F$ is approximated by $\mathcal{A}$ (in
@@ -290,22 +257,6 @@
 \texttt{approxClass\_card\_le\_capacity} in \texttt{Counting/Atlas\_to\_LB\_Core.lean:1006--1055}
 and \texttt{LowerBounds/LB\_Formulas.lean:107--210}.}
 \end{theoremB}
-=======
-\begin{theorem}[Covering--Power bound]\label{thm:capacity}
-Let $\mathcal{A}$ be an atlas on $n$ variables with dictionary length $D$, selector budget $k$, and
-error tolerance $\varepsilon \le \tfrac{1}{2}$. If a family $F$ is approximated by $\mathcal{A}$ (in
-the sense supplied by Step~A), then
-\begin{equation*}
-  |F| \;\le\; \mathrm{capacityBound}(D,k,2^{n},\varepsilon).
-\end{equation*}
-Moreover, the Lean development records the explicit inequality
-\begin{equation*}
-  \mathrm{capacityBound}(D,k,2^{n},\varepsilon)
-  \;\le\; (k+1) \cdot \bigl(\max\{1,D\}\bigr)^{k} \cdot 2^{2^{n}},
-\end{equation*}
-which is convenient for automated searches.
-\end{theorem}
->>>>>>> d0d3166d
 
 \begin{proof}[Proof idea]
 Every function in $F$ agrees outside a small Hamming ball with a union of at most $k$ dictionary
@@ -313,21 +264,14 @@
 budget contributes $\mathrm{HammingBall}$. Multiplying the two constraints yields the stated bound.
 \end{proof}
 
-<<<<<<< HEAD
 \paragraph{Lean status.} Theorem~B is implemented as
 \texttt{family\_card\_le\_capacity} together with its preparatory lemmas
 \texttt{approxClass\_card\_le\_capacity} and 
-=======
-\paragraph{Lean status.} Theorem~\ref{thm:capacity} is implemented as
-\texttt{family\_card\_le\_capacity} together with its preparatory lemmas
-\texttt{approxClass\_card\_le\_capacity} and
->>>>>>> d0d3166d
 \texttt{approxClass\_card\_le\_explicit}. The entire Step~B directory builds with
 \#print~\texttt{axioms} returning the empty set.
 
 \section{Step C: Anti-checker lower bounds for \texorpdfstring{\GapMCSP}{GapMCSP}}
 \label{sec:anti}
-<<<<<<< HEAD
 Let $N=2^n$ and fix GapMCSP thresholds $s_{\mathrm{YES}}(n)$ and $s_{\mathrm{NO}}(n)$ with
 $s_{\mathrm{NO}}(n) \ge s_{\mathrm{YES}}(n)^{1+\delta}$. The anti-checker interface encapsulated in
 \texttt{LowerBounds/AntiChecker.lean:37--132} turns any purported ``small'' solver on length-$N$ inputs into a family $Y$ violating the capacity bounds from Step~B.
@@ -403,41 +347,6 @@
 lower bounds, deducing $\NP \not\subseteq \Ppoly$ and, via the interface axioms
 \texttt{NP\_not\_subset\_Ppoly}, \texttt{P\_subset\_Ppoly}, and \texttt{P\_ne\_NP\_of\_nonuniform\_separation} (\texttt{Complexity/Interfaces.lean:210--268}),
 concludes $\PP \neq \NP$.
-=======
-The classical Circuit--Input Game converts any sufficiently small solver for \GapMCSP\ into a family
-of inputs that violates the covering bounds from Step~B. In the Lean project this reasoning is
-captured by four explicit axioms in \texttt{LowerBounds/AntiChecker.lean}:
-\begin{itemize}[leftmargin=*,nosep]
-  \item \texttt{antiChecker\_exists\_large\_Y} --- from an $\AC^0$ solver we obtain a rich subfamily
-  exceeding the scenario capacity;
-  \item \texttt{antiChecker\_exists\_testset} --- the same construction with an explicit test set;
-  \item \texttt{antiChecker\_exists\_large\_Y\_local} and \texttt{antiChecker\_exists\_testset\_local}
-  --- analogous statements for local-circuit solvers.
-\end{itemize}
-Each axiom matches the hypotheses and conclusions used in the counting arguments of
-\texttt{LB\_Formulas.lean} and \texttt{LB\_LocalCircuits.lean}. Eliminating these axioms requires a
-formal treatment of the anti-checker game and the associated richness lemmas.
-
-\section{Step D: Magnification triggers and the final separation}
-\label{sec:magnification}
-The final stage converts the Step~C lower bounds into complexity-class separations. In the Lean
-project this is mediated by axioms in \texttt{Magnification/Facts\_Magnification.lean} and
-\texttt{Magnification/LocalityLift.lean}:
-\begin{itemize}[leftmargin=*,nosep]
-  \item \texttt{OPS\_trigger\_general} and \texttt{OPS\_trigger\_formulas} formalize the OPS'20
-  magnification implications for general and depth-2 circuit lower bounds;
-  \item \texttt{Locality\_trigger} and \texttt{CJW\_sparse\_trigger} encode the JACM'22 locality and
-  sparse-language triggers; and
-  \item \texttt{locality\_lift} relates general circuits to local circuits.
-\end{itemize}
-To turn $NP \not\subseteq P/\mathrm{poly}$ into $P \neq NP$ the bridge additionally uses the interface
-axioms \texttt{NP\_not\_subset\_Ppoly}, \texttt{P\_subset\_Ppoly}, and
-\texttt{P\_ne\_NP\_of\_nonuniform\_separation} from \texttt{Complexity/Interfaces.lean}, which point
-back to the fully formalized results in the legacy \texttt{pnp2} development. Under these assumptions
-the Lean file \texttt{Magnification/FinalResult.lean} proves
-\texttt{P\_ne\_NP\_final} and \texttt{P\_ne\_NP\_final\_general}, making the conditional nature of the
-current pipeline completely explicit.
->>>>>>> d0d3166d
 
 \section{External assumptions and current status}
 \begin{itemize}[leftmargin=*,nosep]
