--- conflicted
+++ resolved
@@ -78,11 +78,8 @@
 * `acc_mcsp_sat.lean` – outline of the meet-in-the-middle SAT connection.
 * `NP_separation.lean` – axiomatic bridge from the FCE-Lemma to `P ≠ NP`, relying on assumptions such as `magnification_AC0_MCSP`, `karp_lipton`, and `FCE_implies_MCSP`.
 * `ComplexityClasses.lean` – minimal definitions of `P`, `NP` and `P/poly`; inclusion `P ⊆ P/poly` is currently assumed as an axiom.
-<<<<<<< HEAD
 * `cover_numeric.lean` – placeholder numeric bounds; `buildCover_card` assumes a provisional `2^n` upper bound on the cover size.
-=======
-* `cover_numeric.lean` – placeholder numeric bounds; `buildCover_card` currently returns `2^n`.
->>>>>>> cf431662
+
 * `table_locality.lean` – defines the locality property and proves a
   basic version of the table locality lemma (roadmap B‑2) with the
   trivial bound `k = n`.
