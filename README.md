# P≠NP formalization repository

This repository collects experimental Lean files that sketch a formal proof of the **Family Collision‑Entropy Lemma (FCE‑Lemma)**.  The lemma aims to cover families of Boolean functions with a subexponential number of monochromatic subcubes and is a building block for a potential proof that `P ≠ NP`.

The project is **not** yet a complete proof: several key statements are
currently provided as axioms without proof.  Many basic lemmas have now been
formalised, so the repository also serves as a record of ongoing progress
towards a full argument.

## Layout

* `BoolFunc.lean` – basic types for Boolean functions, points and subcubes (fully
  proved).  The module now also defines simple probability utilities
  (`prob`, `prob_restrict_false`, `prob_restrict_true`) for measuring how often
  a function outputs `true` under various restrictions.
* `BoolFunc/Support.lean` – helper lemmas about the coordinate support of
  Boolean functions, e.g. `eval_eq_of_agree_on_support`.
* `BoolFunc/Sensitivity.lean` – defines sensitivity and basic lemmas used by the
  low-sensitivity cover.
* `Boolcube.lean` – extended definitions.  The old sunflower branch of
  `buildCover` has been removed, leaving a simplified entropy-based
<<<<<<< HEAD
  construction.  Monotonicity and counting bounds are currently axioms.
=======
  construction without remaining `sorry`s.  A new lemma
  `monochromatic_point` shows that single-point subcubes are automatically
  monochromatic for any Boolean function.
>>>>>>> 9ab772bd
* `entropy.lean` – collision entropy framework with the full `EntropyDrop`
  lemma proven alongside basic tools such as `collProb_le_one`.  The
  auxiliary lemma `exists_restrict_half` shows that some input bit
  restricts a family to at most half its size.  Its real-valued
  variant `exists_restrict_half_real` and the probability version
  `exists_restrict_half_real_prob` provide the bridge to analytic
  bounds, and `exists_coord_entropy_drop` turns this into a one‑bit drop
  of collision entropy.
* `sunflower.lean` – full classical sunflower lemma `sunflower_exists` now formalised.
* `Sunflower/RSpread.lean` – definition of scattered families (`RSpread`) and a monotonicity lemma.
* `Agreement.lean` – complete proof of the core‑agreement lemma.
* `cover.lean` – experimental cover builder that keeps track of the
  set of uncovered inputs via `firstUncovered`.  The entropy split now
  uses `exists_coord_entropy_drop`, and the sunflower step relies on
  `sunflower_exists`.  Monochromaticity and size bounds are stated as
  axioms pending full proofs.
* `bound.lean` – arithmetic bounds deriving the subexponential size estimate;
  the final inequality is currently assumed as an axiom.
* `collentropy.lean` – collision entropy of a single Boolean function with
  basic lemmas such as `H₂Fun_le_one`.
* `family_entropy_cover.lean` – convenience wrapper returning a `FamilyCover`
  record extracted from `cover.lean`.
* `merge_low_sens.lean` – stub combining low‑sensitivity and entropy covers.
* `DecisionTree.lean` – minimal decision-tree datatype with depth, leaf-count,
  path extraction, a `subcube_of_path` helper and lemmas
  `path_to_leaf_length_le_depth` and `leaf_count_le_pow_depth`
  bounding recorded paths and leaf count.
* `low_sensitivity_cover.lean` – lemma skeletons using these trees.
* `canonical_circuit.lean` – Boolean circuits with a basic canonicalisation function.
* `low_sensitivity.lean` – trivial cover for smooth functions (self-contained).
* `acc_mcsp_sat.lean` – outline of the meet-in-the-middle SAT connection.
* `NP_separation.lean` – axiomatic bridge from the FCE-Lemma to `P ≠ NP`.
* `ComplexityClasses.lean` – minimal definitions of `P`, `NP` and `P/poly` for
  stating complexity results.
* `cover_numeric.lean` – placeholder numeric bounds wrapping `buildCover`.
* `table_locality.lean` – defines the locality property and proves a
  basic version of the table locality lemma (roadmap B‑2) with the
  trivial bound `k = n`.
* `examples.lean` – runnable examples illustrating the definitions.
* `experiments/` – small Python tools exploring rectangle covers, including
  `lemma_b_search.py`, `single_gate_count.py`, and `collision_entropy.py`.
  The directory also contains enumeration logs such as
  `results_n2_n3.md`, `results_n4_n5.md`, and `results_n6.md`.
* `docs/` – assorted background notes.  The file `E1_roadmap.md` contains the current roadmap for the ACC⁰∘MCSP subexponential SAT approach.
* `Task_description.md`, `fce_lemma_proof.md` – original research notes explaining the FCE‑Lemma project.

## Building

The Lean files require **Lean 4** together with **mathlib4** (version ≥ 4.22.0).
A minimal `lakefile.lean` and `lean-toolchain` are included.  Install `elan` (which also provides the `lake` tool, e.g. via `sudo apt-get install elan`) and run

```bash
elan toolchain install $(cat lean-toolchain)
```

to set up the compiler.  Then fetch the cached dependencies and build the
project with:

```bash
lake exe cache get
lake build
```

If the cache download fails due to network restrictions, simply run
`lake build` again to compile Mathlib from source. This may take a
few minutes the first time.

`examples.lean` can be run directly with `lean --run examples.lean` once the
dependencies have been downloaded.  A minimal smoke test is provided in
`scripts/smoke.lean`:

```bash
lake env lean --run scripts/smoke.lean
```
which simply checks that the base definitions compile successfully.

For a full consistency check that builds the entire project and runs the smoke
test in one go, you can use:

```bash
./scripts/check.sh
```

## Experiments

The `experiments/` directory contains Python scripts that enumerate small
Boolean circuits to collect data for Lemma B.  Invoke them with Python 3:

```bash
python3 experiments/lemma_b_search.py     # exhaustive search of small circuits
python3 experiments/single_gate_count.py  # list functions from a single gate
python3 experiments/collision_entropy.py 3 1         # log2 of unique functions
python3 experiments/collision_entropy.py 3 1 --circuits  # weight by circuit count
python3 experiments/collision_entropy.py 3 1 --list-counts  # table counts
python3 experiments/collision_entropy.py 3 1 --list-counts --descending
python3 experiments/collision_entropy.py 3 1 --list-counts --top 5
```

## Status

This is still a research prototype. The core-agreement lemma is fully proven, and the entropy-drop lemma `exists_coord_entropy_drop` is proved in `entropy.lean`.  The cardinal analogue `exists_coord_card_drop` now has a complete proof. `buildCover` splits on uncovered pairs using `sunflower_step` or the entropy drop, and preliminary proofs of its properties (`buildCover_mono` and `buildCover_card_bound`) have been added. The convenience wrapper `coverFamily` exposes these results via lemmas `coverFamily_mono`, `coverFamily_spec_cover` and `coverFamily_card_bound`. Collision entropy for a single function lives in `collentropy.lean`.  A formal definition of sensitivity with the lemma statement `low_sensitivity_cover` is available.  A small `DecisionTree` module provides depth, leaf counting, path extraction and the helper `subcube_of_path`.  Lemmas `path_to_leaf_length_le_depth` and `leaf_count_le_pow_depth` bound the recorded paths and the number of leaves, and `low_sensitivity_cover_single` sketches the tree-based approach.  `acc_mcsp_sat.lean` sketches the SAT connection. Numeric counting bounds remain open, so the repository documents ongoing progress rather than a finished proof.

## Development plan

The next milestone is completing the Family Collision-Entropy Lemma in Lean. Key tasks are:
1. ~~finish the cardinal lemma `exists_coord_card_drop` in `Boolcube.lean` to
   complement the proved entropy drop,~~
2. complete the `buildCover` correctness proof and establish the bound
   `mBound_lt_subexp`,
3. integrate the decision-tree cover into `low_sensitivity_cover`,
4. expose `FamilyCover` and single-function entropy utilities throughout the
   codebase.
Once these are done the lemma `FCE_lemma` will follow.<|MERGE_RESOLUTION|>--- conflicted
+++ resolved
@@ -19,13 +19,9 @@
   low-sensitivity cover.
 * `Boolcube.lean` – extended definitions.  The old sunflower branch of
   `buildCover` has been removed, leaving a simplified entropy-based
-<<<<<<< HEAD
-  construction.  Monotonicity and counting bounds are currently axioms.
-=======
-  construction without remaining `sorry`s.  A new lemma
-  `monochromatic_point` shows that single-point subcubes are automatically
-  monochromatic for any Boolean function.
->>>>>>> 9ab772bd
+  construction. A new lemma `monochromatic_point` shows that single-point subcubes are automatically
+  monochromatic for any Boolean function. Monotonicity and counting bounds are currently axioms.
+
 * `entropy.lean` – collision entropy framework with the full `EntropyDrop`
   lemma proven alongside basic tools such as `collProb_le_one`.  The
   auxiliary lemma `exists_restrict_half` shows that some input bit
