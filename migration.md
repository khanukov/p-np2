--- conflicted
+++ resolved
@@ -21,27 +21,6 @@
 ## Remaining to migrate
 
 The following modules are still located under `Pnp2` and need to be copied into `pnp` while keeping the tests in sync:
-
-<<<<<<< HEAD
-- `Boolcube.lean`
-- `NP_separation.lean`
-- `Sunflower/RSpread.lean`
-- `acc_mcsp_sat.lean`
-- `bound.lean`
-- `canonical_circuit.lean`
-- `collentropy.lean`
-- `cover.lean`
-- `cover_numeric.lean`
-- `entropy.lean`
-- `examples.lean`
-- `family_entropy_cover.lean`
-- `low_sensitivity.lean`
-- `low_sensitivity_cover.lean`
-- `merge_low_sens.lean`
-- `sunflower.lean`
-- `table_locality.lean`
-=======
- - `ComplexityClasses.lean`
  - `NP_separation.lean`
  - `Sunflower/RSpread.lean`
  - `acc_mcsp_sat.lean`
@@ -55,6 +34,5 @@
  - `merge_low_sens.lean`
  - `sunflower.lean`
  - `table_locality.lean`
->>>>>>> bd17c9b7
 
 Once all these files have been ported and compile successfully under the `pnp` namespace, the old `Pnp2` directory can be removed.