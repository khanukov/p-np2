import Pnp.Boolcube
import Pnp.Cover

namespace Boolcube

open Entropy
open Cover

/-!
`familyCollisionEntropyCover` wraps the existential statement
`Cover.cover_exists` for easier use in downstream files.  It asserts that a
family of Boolean functions with bounded collision entropy admits a small set of
jointly monochromatic subcubes covering all `1`-inputs of every function in the
family.  The full proof is nontrivial and omitted; this declaration merely
re-exports the existential lemma so that other parts of the development can rely
on it.
-/
<<<<<<< HEAD
theorem familyCollisionEntropyCover
  {n : ℕ} (F : Family n) {h : ℕ} (hH : H₂ F ≤ (h : ℝ)) :
  ∃ (T : Finset (BoolFunc.Subcube n)),
    (∀ C ∈ T, BoolFunc.Subcube.monochromaticForFamily C F) ∧
    (∀ f ∈ F, ∀ x, f x = true → ∃ C, C ∈ T ∧ BoolFunc.Subcube.mem C x) ∧
    T.card ≤ mBound n h := by
  classical
  simpa using Cover.cover_exists (F := F) (h := h) hH

=======
>>>>>>> dcca94de
/-!
### A convenience record for covers returned by `familyEntropyCover`.
This bundles the list of rectangles together with proofs that each
is monochromatic for the whole family, that the rectangles cover all
`1`-inputs, and that their number is bounded by `mBound`.
-/
structure FamilyCover {n : ℕ} (F : Family n) (h : ℕ) where
  rects   : Finset (BoolFunc.Subcube n)
  mono    : ∀ C ∈ rects, BoolFunc.Subcube.monochromaticForFamily C F
  covers  : ∀ f ∈ F, ∀ x, f x = true → ∃ C ∈ rects, x ∈ₛ C
  bound   : rects.card ≤ mBound n h

/-
`familyEntropyCover` packages the existential statement as a concrete record. -/
axiom familyEntropyCover
    {n : ℕ} (F : Family n) {h : ℕ} (hH : H₂ F ≤ (h : ℝ)) :
<<<<<<< HEAD
    FamilyCover F h := by
  classical
  let T := Classical.choose (familyCollisionEntropyCover (F := F) (h := h) hH)
  have hspec := Classical.choose_spec (familyCollisionEntropyCover (F := F) (h := h) hH)
  rcases hspec with ⟨hmono, hcov, hcard⟩
  refine ⟨T, hmono, ?_, hcard⟩
  intro f hf x hx
  rcases hcov f hf x hx with ⟨C, hC, hxC⟩
  exact ⟨C, hC, hxC⟩
=======
    FamilyCover F h
>>>>>>> dcca94de

end Boolcube<|MERGE_RESOLUTION|>--- conflicted
+++ resolved
@@ -15,7 +15,7 @@
 re-exports the existential lemma so that other parts of the development can rely
 on it.
 -/
-<<<<<<< HEAD
+
 theorem familyCollisionEntropyCover
   {n : ℕ} (F : Family n) {h : ℕ} (hH : H₂ F ≤ (h : ℝ)) :
   ∃ (T : Finset (BoolFunc.Subcube n)),
@@ -25,8 +25,6 @@
   classical
   simpa using Cover.cover_exists (F := F) (h := h) hH
 
-=======
->>>>>>> dcca94de
 /-!
 ### A convenience record for covers returned by `familyEntropyCover`.
 This bundles the list of rectangles together with proofs that each
@@ -43,7 +41,7 @@
 `familyEntropyCover` packages the existential statement as a concrete record. -/
 axiom familyEntropyCover
     {n : ℕ} (F : Family n) {h : ℕ} (hH : H₂ F ≤ (h : ℝ)) :
-<<<<<<< HEAD
+
     FamilyCover F h := by
   classical
   let T := Classical.choose (familyCollisionEntropyCover (F := F) (h := h) hH)
@@ -53,8 +51,5 @@
   intro f hf x hx
   rcases hcov f hf x hx with ⟨C, hC, hxC⟩
   exact ⟨C, hC, hxC⟩
-=======
-    FamilyCover F h
->>>>>>> dcca94de
 
 end Boolcube